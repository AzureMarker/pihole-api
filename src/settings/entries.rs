// Pi-hole: A black hole for Internet advertisements
// (c) 2018 Pi-hole, LLC (https://pi-hole.net)
// Network-wide ad blocking via your own hardware.
//
// API
// Entry specifications for SetupVars & FTL Configuration Files
//
// This file is copyright under the latest version of the EUPL.
// Please see LICENSE file for your rights under this license.

use env::Env;
use env::PiholeFile;
use failure::Fail;
use settings::value_type::ValueType;
use std::borrow::Cow;
use std::io::prelude::*;
use std::io::{self, BufReader, BufWriter};
use util::{Error, ErrorKind};

/// Common functions for a configuration entry
pub trait ConfigEntry {
    /// Get the config file
    fn file(&self) -> PiholeFile;

    /// Get the entry key
    fn key(&self) -> Cow<str>;

    /// Get the acceptable value type
    fn value_type(&self) -> ValueType;

    /// Get the default value of the entry
    fn get_default(&self) -> &str;

    /// Check if the value is valid for this entry
    fn is_valid(&self, value: &str) -> bool {
        self.value_type().is_valid(value)
    }

    /// Read this setting from the config file it appears in.
    /// If the setting is not found, its default value is returned.
    fn read(&self, env: &Env) -> Result<String, Error> {
        let reader = BufReader::new(env.read_file(self.file())?);
        let key = self.key();

        // Check every line for the key (filter out lines which could not be read)
        for line in reader.lines().filter_map(|item| item.ok()) {
            // Ignore lines without the entry as a substring
            if !line.contains(key.as_ref()) {
                continue;
            }

            let mut split = line.split("=");

            // Check if we found the key by checking if the line starts with `entry=`
            if split.next().map_or(false, |section| section == key) {
                return Ok(
                    // Get the right hand side if it exists and is not empty
                    split.next().map_or_else(
                        || self.get_default().to_owned(),
                        |item| {
                            if item.is_empty() {
                                self.get_default().to_owned()
                            } else {
                                item.to_owned()
                            }
                        }
                    )
                );
            }
        }

        Ok(self.get_default().to_owned())
    }

    /// Write a value to the config file.
    /// If the value is invalid, an error will be returned.
    fn write(&self, value: &str, env: &Env) -> Result<(), Error> {
        // Validate new value
        if !self.is_valid(value) {
            return Err(ErrorKind::InvalidSettingValue.into());
        }

        // Read specified file, removing any line matching the setting we are writing
        let key = self.key();
        let entry_equals = format!("{}=", key);
        let mut entries: Vec<String> = BufReader::new(env.read_file(self.file())?)
            .lines()
            .filter_map(|item| item.ok())
            .filter(|line| !line.starts_with(&entry_equals))
            .collect();

        // Append entry to working copy
        let new_entry = format!("{}={}", key, value);
        entries.push(new_entry);

        // Open the config file to be overwritten
        let mut file_writer = BufWriter::new(env.write_file(self.file(), false)?);

        // Create the context for the error lazily.
        // This way it is not allocating for errors at all, unless an error is thrown.
        let apply_context = |error: io::Error| {
            let context = ErrorKind::FileWrite(env.file_location(self.file()).to_owned());
            error.context(context.into())
        };

        // Write settings to file
        for line in entries {
            file_writer
                .write_all(line.as_bytes())
                .map_err(apply_context)?;
            file_writer.write_all(b"\n").map_err(apply_context)?;
        }

        file_writer.flush().map_err(apply_context)?;

        Ok(())
    }
}

/// setupVars.conf file entries
#[derive(Eq, PartialEq, Hash, Copy, Clone, Debug)]
pub enum SetupVarsEntry {
    ApiQueryLogShow,
    ApiPrivacyMode,
    DnsBogusPriv,
    DnsFqdnRequired,
    ConditionalForwarding,
    ConditionalForwardingDomain,
    ConditionalForwardingIp,
    ConditionalForwardingReverse,
    DhcpActive,
    DhcpEnd,
    DhcpIpv6,
    DhcpLeasetime,
    DhcpStart,
    DhcpRouter,
    DnsmasqListening,
    Dnssec,
    InstallWebServer,
    InstallWebInterface,
    Ipv4Address,
    Ipv6Address,
    PiholeDns(usize),
    PiholeDomain,
    PiholeInterface,
    QueryLogging,
    WebPassword,
    WebUiBoxedLayout
}

impl ConfigEntry for SetupVarsEntry {
    fn file(&self) -> PiholeFile {
        PiholeFile::SetupVars
    }

    fn key(&self) -> Cow<str> {
        match *self {
            SetupVarsEntry::ApiQueryLogShow => Cow::Borrowed("API_QUERY_LOG_SHOW"),
            SetupVarsEntry::ApiPrivacyMode => Cow::Borrowed("API_PRIVACY_MODE"),
            SetupVarsEntry::DnsBogusPriv => Cow::Borrowed("DNS_BOGUS_PRIV"),
            SetupVarsEntry::DnsFqdnRequired => Cow::Borrowed("DNS_FQDN_REQUIRED"),
            SetupVarsEntry::ConditionalForwarding => Cow::Borrowed("CONDITIONAL_FORWARDING"),
            SetupVarsEntry::ConditionalForwardingDomain => {
                Cow::Borrowed("CONDITIONAL_FORWARDING_DOMAIN")
            }
            SetupVarsEntry::ConditionalForwardingIp => Cow::Borrowed("CONDITIONAL_FORWARDING_IP"),
            SetupVarsEntry::ConditionalForwardingReverse => {
                Cow::Borrowed("CONDITIONAL_FORWARDING_REVERSE")
            }
            SetupVarsEntry::DhcpActive => Cow::Borrowed("DHCP_ACTIVE"),
            SetupVarsEntry::DhcpEnd => Cow::Borrowed("DHCP_END"),
            SetupVarsEntry::DhcpIpv6 => Cow::Borrowed("DHCP_IPv6"),
            SetupVarsEntry::DhcpLeasetime => Cow::Borrowed("DHCP_LEASETIME"),
            SetupVarsEntry::DhcpStart => Cow::Borrowed("DHCP_START"),
            SetupVarsEntry::DhcpRouter => Cow::Borrowed("DHCP_ROUTER"),
            SetupVarsEntry::DnsmasqListening => Cow::Borrowed("DNSMASQ_LISTENING"),
            SetupVarsEntry::Dnssec => Cow::Borrowed("DNSSEC"),
            SetupVarsEntry::InstallWebServer => Cow::Borrowed("INSTALL_WEB_SERVER"),
            SetupVarsEntry::InstallWebInterface => Cow::Borrowed("INSTALL_WEB_INTERFACE"),
            SetupVarsEntry::Ipv4Address => Cow::Borrowed("IPV4_ADDRESS"),
            SetupVarsEntry::Ipv6Address => Cow::Borrowed("IPV6_ADDRESS"),
            SetupVarsEntry::PiholeDns(num) => Cow::Owned(format!("PIHOLE_DNS_{}", num)),
            SetupVarsEntry::PiholeDomain => Cow::Borrowed("PIHOLE_DOMAIN"),
            SetupVarsEntry::PiholeInterface => Cow::Borrowed("PIHOLE_INTERFACE"),
            SetupVarsEntry::QueryLogging => Cow::Borrowed("QUERY_LOGGING"),
            SetupVarsEntry::WebPassword => Cow::Borrowed("WEBPASSWORD"),
            SetupVarsEntry::WebUiBoxedLayout => Cow::Borrowed("WEBUIBOXEDLAYOUT")
        }
    }

    fn value_type(&self) -> ValueType {
        match *self {
            SetupVarsEntry::ApiQueryLogShow => {
                ValueType::String(&["all", "permittedonly", "blockedonly"])
            }
            SetupVarsEntry::ApiPrivacyMode => ValueType::Boolean,
            SetupVarsEntry::DnsBogusPriv => ValueType::Boolean,
            SetupVarsEntry::DnsFqdnRequired => ValueType::Boolean,
            SetupVarsEntry::ConditionalForwarding => ValueType::Boolean,
            SetupVarsEntry::ConditionalForwardingDomain => ValueType::Domain,
            SetupVarsEntry::ConditionalForwardingIp => ValueType::Ipv4,
            SetupVarsEntry::ConditionalForwardingReverse => ValueType::ConditionalForwardingReverse,
            SetupVarsEntry::DhcpActive => ValueType::Boolean,
            SetupVarsEntry::DhcpEnd => ValueType::Ipv4,
            SetupVarsEntry::DhcpIpv6 => ValueType::Boolean,
            SetupVarsEntry::DhcpLeasetime => ValueType::Integer,
            SetupVarsEntry::DhcpStart => ValueType::Ipv4,
            SetupVarsEntry::DhcpRouter => ValueType::Ipv4,
            SetupVarsEntry::DnsmasqListening => ValueType::String(&["all", "local", "single", ""]),
            SetupVarsEntry::Dnssec => ValueType::Boolean,
            SetupVarsEntry::InstallWebServer => ValueType::Boolean,
            SetupVarsEntry::InstallWebInterface => ValueType::Boolean,
            SetupVarsEntry::Ipv4Address => ValueType::Ipv4Mask,
            SetupVarsEntry::Ipv6Address => ValueType::Ipv6,
            SetupVarsEntry::PiholeDns(_) => ValueType::Ipv4,
            SetupVarsEntry::PiholeDomain => ValueType::Domain,
            SetupVarsEntry::PiholeInterface => ValueType::Interface,
            SetupVarsEntry::QueryLogging => ValueType::Boolean,
            SetupVarsEntry::WebPassword => ValueType::WebPassword,
            SetupVarsEntry::WebUiBoxedLayout => ValueType::String(&["boxed", "traditional", ""])
        }
    }

    fn get_default(&self) -> &str {
        match *self {
            SetupVarsEntry::ApiQueryLogShow => "all",
            SetupVarsEntry::ApiPrivacyMode => "false",
            SetupVarsEntry::DnsBogusPriv => "true",
            SetupVarsEntry::DnsFqdnRequired => "true",
            SetupVarsEntry::ConditionalForwarding => "false",
            SetupVarsEntry::ConditionalForwardingDomain => "",
            SetupVarsEntry::ConditionalForwardingIp => "",
            SetupVarsEntry::ConditionalForwardingReverse => "",
            SetupVarsEntry::DhcpActive => "false",
            SetupVarsEntry::DhcpEnd => "",
            SetupVarsEntry::DhcpIpv6 => "false",
            SetupVarsEntry::DhcpLeasetime => "24",
            SetupVarsEntry::DhcpStart => "",
            SetupVarsEntry::DhcpRouter => "",
            SetupVarsEntry::DnsmasqListening => "single",
            SetupVarsEntry::Dnssec => "false",
            SetupVarsEntry::InstallWebServer => "true",
            SetupVarsEntry::InstallWebInterface => "true",
            SetupVarsEntry::Ipv4Address => "",
            SetupVarsEntry::Ipv6Address => "",
            SetupVarsEntry::PiholeDns(_) => "",
            SetupVarsEntry::PiholeDomain => "",
            SetupVarsEntry::PiholeInterface => "",
            SetupVarsEntry::QueryLogging => "true",
            SetupVarsEntry::WebPassword => "",
            SetupVarsEntry::WebUiBoxedLayout => "boxed"
        }
    }
}

/// pihole-FTL.conf settings file entries
#[derive(Eq, PartialEq, Hash, Copy, Clone, Debug)]
pub enum FtlConfEntry {
    AaaaQueryAnalysis,
    BlockingMode,
    ResolveIpv6,
    ResolveIpv4,
    MaxDbDays,
    DbInterval,
    DbFile,
    IgnoreLocalHost,
    FtlPort,
    MaxLogAge,
    PrivacyLevel,
    QueryDisplay,
    RegexDebugMode,
    SocketListening
}

impl ConfigEntry for FtlConfEntry {
    fn file(&self) -> PiholeFile {
        PiholeFile::FtlConfig
    }

    fn key(&self) -> Cow<str> {
        Cow::Borrowed(match *self {
            FtlConfEntry::SocketListening => "SOCKET_LISTENING",
            FtlConfEntry::QueryDisplay => "QUERY_DISPLAY",
            FtlConfEntry::AaaaQueryAnalysis => "AAAA_QUERY_ANALYSIS",
            FtlConfEntry::ResolveIpv6 => "RESOLVE_IPV6",
            FtlConfEntry::ResolveIpv4 => "RESOLVE_IPV6",
            FtlConfEntry::MaxDbDays => "MAXDBDAYS",
            FtlConfEntry::DbInterval => "DBINTERVAL",
            FtlConfEntry::DbFile => "DBFILE",
            FtlConfEntry::MaxLogAge => "MAXLOGAGE",
            FtlConfEntry::FtlPort => "FTLPORT",
            FtlConfEntry::PrivacyLevel => "PRIVACYLEVEL",
            FtlConfEntry::IgnoreLocalHost => "IGNORE_LOCALHOST",
<<<<<<< HEAD
            FtlConfEntry::BlockingMode => "BLOCKINGMODE"
        })
=======
            FtlConfEntry::BlockingMode => "BLOCKINGMODE",
            FtlConfEntry::RegexDebugMode => "REGEX_DEBUGMODE"
        }
>>>>>>> 4a360026
    }

    fn value_type(&self) -> ValueType {
        match *self {
            FtlConfEntry::SocketListening => ValueType::String(&["localonly", "all"]),
            FtlConfEntry::QueryDisplay => ValueType::YesNo,
            FtlConfEntry::AaaaQueryAnalysis => ValueType::YesNo,
            FtlConfEntry::ResolveIpv6 => ValueType::YesNo,
            FtlConfEntry::ResolveIpv4 => ValueType::YesNo,
            FtlConfEntry::MaxDbDays => ValueType::Integer,
            FtlConfEntry::DbInterval => ValueType::Decimal,
            FtlConfEntry::DbFile => ValueType::Path,
            FtlConfEntry::MaxLogAge => ValueType::Decimal,
            FtlConfEntry::FtlPort => ValueType::PortNumber,
            FtlConfEntry::PrivacyLevel => ValueType::String(&["0", "1", "2", "3"]),
            FtlConfEntry::IgnoreLocalHost => ValueType::YesNo,
            FtlConfEntry::BlockingMode => {
                ValueType::String(&["NULL", "IP-AAAA-NODATA", "IP", "NXDOMAIN"])
            }
            FtlConfEntry::RegexDebugMode => ValueType::Boolean
        }
    }

    fn get_default(&self) -> &str {
        match *self {
            FtlConfEntry::SocketListening => "localonly",
            FtlConfEntry::QueryDisplay => "yes",
            FtlConfEntry::AaaaQueryAnalysis => "yes",
            FtlConfEntry::ResolveIpv6 => "yes",
            FtlConfEntry::ResolveIpv4 => "yes",
            FtlConfEntry::MaxDbDays => "365",
            FtlConfEntry::DbInterval => "1.0",
            FtlConfEntry::DbFile => "/etc/pihole/pihole-FTL.db",
            FtlConfEntry::MaxLogAge => "24.0",
            FtlConfEntry::FtlPort => "4711",
            FtlConfEntry::PrivacyLevel => "0",
            FtlConfEntry::IgnoreLocalHost => "no",
            FtlConfEntry::BlockingMode => "NULL"
        }
    }
}

#[cfg(test)]
mod tests {
    use super::{ConfigEntry, SetupVarsEntry};
    use env::{Config, Env, PiholeFile};
    use testing::TestEnvBuilder;

    /// Test to make sure when writing a setting, a similar setting does not
    /// get deleted. Example: Adding PIHOLE_DNS_1 should not delete
    /// PIHOLE_DNS_10
    #[test]
    fn write_similar_keys() {
        let env_builder = TestEnvBuilder::new().file_expect(
            PiholeFile::SetupVars,
            "PIHOLE_DNS_10=1.1.1.1\n",
            "PIHOLE_DNS_10=1.1.1.1\n\
             PIHOLE_DNS_1=2.2.2.2\n"
        );
        let mut test_file = env_builder.get_test_files().into_iter().next().unwrap();
        let env = Env::Test(Config::default(), env_builder.build());

        SetupVarsEntry::PiholeDns(1).write("2.2.2.2", &env).unwrap();

        let mut buffer = String::new();
        test_file.assert_expected(&mut buffer);
    }

    #[test]
    fn write_null_value() {
        let env_builder = TestEnvBuilder::new().file_expect(
            PiholeFile::SetupVars,
            "PIHOLE_DNS_1=1.2.3.4\n",
            "PIHOLE_DNS_1=\n"
        );
        let mut test_file = env_builder.get_test_files().into_iter().next().unwrap();
        let env = Env::Test(Config::default(), env_builder.build());

        SetupVarsEntry::PiholeDns(1).write("", &env).unwrap();

        let mut buffer = String::new();
        test_file.assert_expected(&mut buffer);
    }

    #[test]
    fn write_over_duplicate_keys() {
        let env_builder = TestEnvBuilder::new().file_expect(
            PiholeFile::SetupVars,
            "PIHOLE_DNS_1=2.2.2.2\n\
             PIHOLE_DNS_1=1.2.3.4\n",
            "PIHOLE_DNS_1=5.6.7.8\n"
        );
        let mut test_file = env_builder.get_test_files().into_iter().next().unwrap();
        let env = Env::Test(Config::default(), env_builder.build());

        SetupVarsEntry::PiholeDns(1).write("5.6.7.8", &env).unwrap();

        let mut buffer = String::new();
        test_file.assert_expected(&mut buffer);
    }

    #[test]
    fn write_over_null_value() {
        let env_builder = TestEnvBuilder::new().file_expect(
            PiholeFile::SetupVars,
            "PIHOLE_DNS_1=\n",
            "PIHOLE_DNS_1=1.2.3.4\n"
        );
        let mut test_file = env_builder.get_test_files().into_iter().next().unwrap();
        let env = Env::Test(Config::default(), env_builder.build());

        SetupVarsEntry::PiholeDns(1).write("1.2.3.4", &env).unwrap();

        let mut buffer = String::new();
        test_file.assert_expected(&mut buffer);
    }

    #[test]
    fn write_to_empty_file() {
        let env_builder =
            TestEnvBuilder::new().file_expect(PiholeFile::SetupVars, "", "PIHOLE_DNS_1=1.1.1.1\n");
        let mut test_file = env_builder.get_test_files().into_iter().next().unwrap();
        let env = Env::Test(Config::default(), env_builder.build());

        SetupVarsEntry::PiholeDns(1).write("1.1.1.1", &env).unwrap();

        let mut buffer = String::new();
        test_file.assert_expected(&mut buffer);
    }
}<|MERGE_RESOLUTION|>--- conflicted
+++ resolved
@@ -291,14 +291,9 @@
             FtlConfEntry::FtlPort => "FTLPORT",
             FtlConfEntry::PrivacyLevel => "PRIVACYLEVEL",
             FtlConfEntry::IgnoreLocalHost => "IGNORE_LOCALHOST",
-<<<<<<< HEAD
-            FtlConfEntry::BlockingMode => "BLOCKINGMODE"
-        })
-=======
             FtlConfEntry::BlockingMode => "BLOCKINGMODE",
             FtlConfEntry::RegexDebugMode => "REGEX_DEBUGMODE"
-        }
->>>>>>> 4a360026
+        })
     }
 
     fn value_type(&self) -> ValueType {
