--- conflicted
+++ resolved
@@ -11,21 +11,13 @@
 mod common;
 mod dns;
 mod get_dhcp;
-<<<<<<< HEAD
-=======
-mod get_dns;
 mod get_ftl;
->>>>>>> a747fc41
 mod get_ftldb;
 mod get_network;
 
 pub use self::common::*;
 pub use self::dns::*;
 pub use self::get_dhcp::*;
-<<<<<<< HEAD
-=======
-pub use self::get_dns::*;
 pub use self::get_ftl::*;
->>>>>>> a747fc41
 pub use self::get_ftldb::*;
 pub use self::get_network::*;